/*
 * Bundle: Crisp
 * Project: Crisp - Node API
 * Author: Baptiste Jamin http://jamin.me/
 * Copyright: 2016, Crisp IM
 */

"use strict";

var EventEmitter = require("fbemitter").EventEmitter;
var got          = require("got");
var pjson        = require('../package.json');
var __Promise    = (
  (typeof Promise !== "undefined") ?
    Promise : require("q").Promise
);

//Rest default configuration
Crisp.DEFAULT_REST_HOST       = "https://api.crisp.chat";
Crisp.DEFAULT_REST_BASE_PATH  = "/v1/";
Crisp.DEFAULT_USERAGENT       = "node-crisp-api/"

var DEFAULT_TIMEOUT           = 10000;

//Realtime default configuration
Crisp.DEFAULT_REALTIME_HOST   = "https://app.relay.crisp.chat";


Crisp.DEFAULT_REALTIME_EVENTS = [
  // Session Events
  "session:update_availability",
  "session:update_verify",
  "session:request:initiated",
  "session:set_email",
  "session:set_phone",
  "session:set_address",
  "session:set_avatar",
  "session:set_nickname",
  "session:set_data",
  "session:sync:pages",
  "session:sync:events",
  "session:sync:capabilities",
  "session:sync:geolocation",
  "session:sync:system",
  "session:sync:network",
  "session:sync:timezone",
  "session:sync:locales",
  "session:sync:rating",
  "session:set_state",
  "session:set_block",
  "session:set_segments",
  "session:set_opened",
  "session:set_closed",
  "session:set_participants",
  "session:set_mentions",
  "session:set_routing",
  "session:removed",

  // Message Events
  "message:updated",
  "message:send",
  "message:received",
  "message:compose:send",
  "message:compose:receive",
  "message:acknowledge:read:send",
  "message:acknowledge:read:received",
  "message:acknowledge:delivered",
  "message:notify:unread:send",
  "message:notify:unread:received",

  // People Events
  "people:profile:created",
  "people:profile:updated",
  "people:profile:removed",
  "people:bind:session",
  "people:sync:profile",
  "people:import:progress",
  "people:import:done",

  // Campaign Events
  "campaign:progress",
  "campaign:dispatched",
  "campaign:running",

  // Browsing Events
  "browsing:request:initiated",
  "browsing:request:rejected",

  // Call Events
  "call:request:initiated",
  "call:request:rejected",

  // Status Events
  "status:health:changed",

  // Website Event
  "website:update_visitors_count",
  "website:update_operators_availability",
  "website:users:available",

  // Bucket Events
  "bucket:url:upload:generated",
  "bucket:url:avatar:generated",
  "bucket:url:website:generated",
  "bucket:url:campaign:generated",
  "bucket:url:helpdesk:generated",
  "bucket:url:status:generated",
  "bucket:url:processing:generated",

  // Media Events
  "media:animation:listed",

  // Email Event
  "email:subscribe",
  "email:track:view",

  // Plugin Events
  "plugin:channel",
  "plugin:event",
  "plugin:settings:saved",
];

var resources = {
  UserProfile           : require("./resources/UserProfile"),
  Website               : require("./resources/Website"),
  WebsiteOperators      : require("./resources/WebsiteOperators"),
  WebsiteStats          : require("./resources/WebsiteStats"),
  WebsiteSettings       : require("./resources/WebsiteSettings"),
  WebsiteConversations  : require("./resources/WebsiteConversations"),
  WebsitePeople         : require("./resources/WebsitePeople"),
  PluginSubscriptions   : require("./resources/PluginSubscriptions"),
<<<<<<< HEAD
  Buckets               : require("./resources/Buckets")
=======
  PluginConnect         : require("./resources/PluginConnect"),
>>>>>>> de1f9da0
};

/**
 * Crisp API Library
 * @class
 * @classdesc This is the Crisp Library. Handles REST and Realtime operations
 */

function Crisp() {

  this.auth = {};

  this._rest = {
    host: Crisp.DEFAULT_REST_HOST,
    basePath: Crisp.DEFAULT_REST_BASE_PATH
  };

  this._tier = "user";

  this._realtime = {
    host : Crisp.DEFAULT_REALTIME_HOST
  };

  this._useragent = Crisp.DEFAULT_USERAGENT + pjson.version;

  this._socket = null;

  this._emitter = new EventEmitter();

  this._bindedEvents = [];

  this._prepResources();
}

Crisp.prototype = {

  /**
   * Set the Rest Endpoint host
   * @memberof Crisp
   * @method setRestHost
   * @param {string} host - Hostname
   */
  setRestHost : function(host) {
    if (typeof host === "string") {
      this._rest.host = host;
    } else {
      throw new Error("Crisp, setRestHost: parameter host should be a string");
    }
  },

  /**
   * Sets the tier
   * @memberof Crisp
   * @method setTier
   */
  setTier : function(tier) {
    if (tier === "plugin") {
      this._tier = tier;
    } else {
      this._tier = "user";
    }
  },

  /**
   * Prepare a URI based from params
   * @memberof prepareRestUrl
   * @method _prepareRestUrl
   * @param {Array} paths - List of paths ['session', 'login']
   */

  _prepareRestUrl : function(paths) {
    if (Array.isArray(paths)) {
      var output = this._rest.host + this._rest.basePath;
      output += paths.join("/");
      return output;

    } else {
      throw new Error("Crisp, prepareRestUrl: parameter host should be an Array");
    }
  },

  /**
   * Binds ressources to the main object
   * @memberof Crisp
   * @method _prepResources
   */
  _prepResources : function() {
    for (var name in resources) {
      this[
        name[0].toLowerCase() + name.substring(1)
      ] = new resources[name](this);
    }
  },

  /**
   * Binds socket to the main object
   * @memberof Crisp
   * @method _prepareSocket
   */
  _prepareSocket : function() {
    var realTimehost = this._realtime.host;

    if (!this._socket) {
      this._socket = require('socket.io-client')(realTimehost, {
        transports: ["websocket"]
      });
    }

    var self = this;

    self._emitAuthenticate();

    this._socket.on("reconnect", function() {
      self._emitAuthenticate();
    });
  },


  /**
   * Authenticate
   * @memberof Crisp
   * @method authenticate
   */
  authenticate : function(identifier, key) {
    var auth = this.auth;

    auth.identifier = identifier;
    auth.key = key;

    auth.token = Buffer.from(identifier + ":" + key).toString("base64");
  },

  /**
   * Method wrapper to get a ressource
   * @memberof Crisp
   * @method get
   */
  get : function(resource, query) {
    var self = this;

    query = (query || {});
    return new __Promise(function(resolve, reject) {
      self._request(
        resource, "get", query, null, resolve, reject
      );
    });
  },

  /**
   * Method wrapper to post a ressource
   * @memberof Crisp
   * @method post
   */
  post : function(resource, query, body) {
    var self = this;

    query = (query || {});
    return new __Promise(function(resolve, reject) {
      self._request(
        resource, "post", query, body || {}, resolve, reject
      );
    });
  },

  /**
   * Method wrapper to patch a ressource
   * @memberof Crisp
   * @method patch
   */
  patch : function(resource, query, body) {
    var self = this;

    query = (query || {});
    return new __Promise(function(resolve, reject) {
      self._request(
        resource, "patch", query, body || {}, resolve, reject
      );
    });
  },

  /**
   * Method wrapper to put a ressource
   * @memberof Crisp
   * @method put
   */
  put : function(resource, query, body) {
    var self = this;

    query = (query || {});
    return new __Promise(function(resolve, reject) {
      self._request(
        resource, "put", query, body || {}, resolve, reject
      );
    });
  },

  /**
   * Method wrapper to head a ressource
   * @memberof Crisp
   * @method head
   */
  head : function(resource, query, body) {
    var self = this;

    query = (query || {});
    return new __Promise(function(resolve, reject) {
      self._request(
        resource, "head", query, null, resolve, reject
      );
    });
  },

  /**
   * Method wrapper to delete a ressource
   * @memberof Crisp
   * @method delete
   */
  delete : function(resource, query, body) {
    var self = this;

    query = (query || {});
    return new __Promise(function(resolve, reject) {
      self._request(
        resource, "delete", query, null, resolve, reject
      );
    });
  },

  /**
   * get a ressource
   * @memberof Crisp
   * @method _request
   */
  _request : function(resource, method, query, body, resolve, reject) {
    var _parameters = {
      json    : true,
      timeout : DEFAULT_TIMEOUT,

      headers : {
        "User-Agent"   : this._useragent,
        "X-Crisp-Tier" : this._tier
      }
    };

    // Add authorization?
    if (this.auth.token) {
      _parameters.headers.Authorization = ("Basic " + this.auth.token);
    }

    // Add body?
    if (body) {
      _parameters.body = body;
    }

    // Add query?
    if (query) {
      _parameters.query = query;
    }

    // Proceed request
    got[method](resource, _parameters)
      .catch(function(error) {
        return Promise.resolve(error);
      })
      .then(function(response, error) {
        var data = response.body;

        // Request error?
        if (!response.statusCode) {
          return reject({
            reason     : "error",
            message    : "internal_error",
	          code       : 500,
            data       : {
              namespace : "request",
              message   : ("Got request error: " + (response.name || "Unknown"))
            }
          });
        }

        // Response error?
        if (response.statusCode >= 400) {
          var reason_message = ((response.body || {}).reason || "http_error");
          var data_message = ((response.body || {}).data || {}).message;

          return reject({
            reason     : "error",
            message    : reason_message,
	          code       : response.statusCode,
            data       : {
              namespace : "response",
              message   : ("Got response error: " + (data_message || reason_message))
            }
          });
        }

        // Regular response
        return resolve(
          (response.body || {}).data || {}
        );
      });
  },

  /**
   * Authenticate client
   * @memberof Crisp
   * @method _emitAuthenticate
   */
  _emitAuthenticate : function() {
    var auth = this.auth;
    var tier = this._tier;

    if (!auth.identifier || !auth.key) {
      throw new Error(
        "Crisp, cannot listen for events as you did not authenticate"
      );
    }

    this._socket.emit("authentication", {
      username : auth.identifier,
      password : auth.key,
      tier     : tier,
      events   : Crisp.DEFAULT_REALTIME_EVENTS
    });
  },

  /**
   * Check if the socket exists
   * @memberof Crisp
   * @method _assertSocket
   */
  _assertSocket : function() {
    if (!this._socket) {
      throw new Error("Crisp, you should be connected");
    }
  },

  /**
   * Check if the socket exists
   * @memberof Crisp
   * @method _assertSocket
   * @param {string} event
   * @param {Function} callback
   */
  on : function(event, callback) {
    if (typeof event !== "string") {
      throw new Error("Crisp, on: parameter event should be a string");
    }

    if (typeof callback !== "function") {
      throw new Error("Crisp, on: parameter callback should be a function");
    }

    this._emitter.addListener(event, callback);

    // If no already subscribed, we subscribe it
    if (this._bindedEvents.indexOf(event) === -1) {
      var _emitter = this._emitter;

      this._bindedEvents.push(event);

      // Socket not connected? Connect now.
      if (!this._socket) {
        this._prepareSocket();
      }

      // Listen for event
      this._socket.on(event, function(data) {
        _emitter.emit(event, data);
      });
    }
  }

};

module.exports = Crisp;
module.exports.Crisp = Crisp;<|MERGE_RESOLUTION|>--- conflicted
+++ resolved
@@ -129,11 +129,8 @@
   WebsiteConversations  : require("./resources/WebsiteConversations"),
   WebsitePeople         : require("./resources/WebsitePeople"),
   PluginSubscriptions   : require("./resources/PluginSubscriptions"),
-<<<<<<< HEAD
-  Buckets               : require("./resources/Buckets")
-=======
-  PluginConnect         : require("./resources/PluginConnect"),
->>>>>>> de1f9da0
+  Buckets               : require("./resources/Buckets"),
+  PluginConnect         : require("./resources/PluginConnect")
 };
 
 /**
